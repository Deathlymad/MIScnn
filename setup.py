--- conflicted
+++ resolved
@@ -6,13 +6,8 @@
     long_description = fh.read()
 
 setup(
-<<<<<<< HEAD
    name='miscnn_TF-2.0',
-   version='0.31',
-=======
-   name='miscnn',
    version='0.32',
->>>>>>> 3e1bc1cd
    description='Framework for Medical Image Segmentation with Convolutional Neural Networks and Deep Learning',
    url='https://github.com/frankkramer-lab/MIScnn',
    author='Dominik Müller',
