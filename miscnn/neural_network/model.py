#==============================================================================#
#  Author:       Dominik Müller                                                #
#  Copyright:    2020 IT-Infrastructure for Translational Medical Research,    #
#                University of Augsburg                                        #
#                                                                              #
#  This program is free software: you can redistribute it and/or modify        #
#  it under the terms of the GNU General Public License as published by        #
#  the Free Software Foundation, either version 3 of the License, or           #
#  (at your option) any later version.                                         #
#                                                                              #
#  This program is distributed in the hope that it will be useful,             #
#  but WITHOUT ANY WARRANTY; without even the implied warranty of              #
#  MERCHANTABILITY or FITNESS FOR A PARTICULAR PURPOSE.  See the               #
#  GNU General Public License for more details.                                #
#                                                                              #
#  You should have received a copy of the GNU General Public License           #
#  along with this program.  If not, see <http://www.gnu.org/licenses/>.       #
#==============================================================================#
#-----------------------------------------------------#
#                   Library imports                   #
#-----------------------------------------------------#
# External libraries
from tensorflow.distribute import MirroredStrategy, HierarchicalCopyAllReduce
from tensorflow.keras.models import load_model
from tensorflow.keras.optimizers import Adam
import numpy as np
import copy
# Internal libraries/scripts
from miscnn.model.model import Model as BaseModel
from miscnn.neural_network.metrics import dice_soft, tversky_loss
from miscnn.neural_network.architecture.unet.standard import Architecture
from miscnn.neural_network.data_generator import DataGenerator

#-----------------------------------------------------#
#            Neural Network (model) class             #
#-----------------------------------------------------#
# Class which represents the Neural Network and which run the whole pipeline
class Neural_Network(BaseModel):
    """ Initialization function for creating a Neural Network (model) object.
    This class provides functionality for handling all model methods.
    This class runs the whole pipeline and uses a Preprocessor instance to obtain batches.

    With an initialized Neural Network model instance, it is possible to run training, prediction
    and evaluations.

    Args:
        preprocessor (Preprocessor):            Preprocessor class instance which provides the Neural Network with batches.
        architecture (Architecture):            Instance of a neural network model Architecture class instance.
                                                By default, a standard U-Net is used as Architecture.
        loss (Metric Function):                 The metric function which is used as loss for training.
                                                Any Metric Function defined in Keras, in miscnn.neural_network.metrics or any custom
                                                metric function, which follows the Keras metric guidelines, can be used.
        metrics (List of Metric Functions):     List of one or multiple Metric Functions, which will be shown during training.
                                                Any Metric Function defined in Keras, in miscnn.neural_network.metrics or any custom
                                                metric function, which follows the Keras metric guidelines, can be used.
        learning_rate (float):                  Learning rate in which weights of the neural network will be updated.
        batch_queue_size (integer):             The batch queue size is the number of previously prepared batches in the cache during runtime.
        Number of workers (integer):            Number of workers/threads which preprocess batches during runtime.
        multi_gpu (boolean):                    Parameter which decides, if multiple gpus will be used for training (Distributed training).
                                                By default, false.
    """
    def __init__(self, preprocessor, architecture=Architecture(),
                 loss=tversky_loss, metrics=[dice_soft],
                 learning_rate=0.0001, batch_queue_size=2,
                 workers=1, multi_gpu=False):
        BaseModel.__init__(self, preprocessor)
        # Cache parameter
        self.loss = loss
        self.metrics = metrics
        self.learning_rate = learning_rate
        self.batch_queue_size = batch_queue_size
        self.workers = workers
        self.architecture = architecture
        # Build model with multiple GPUs (MirroredStrategy)
        if multi_gpu:
            strategy = MirroredStrategy(cross_device_ops=HierarchicalCopyAllReduce())
            with strategy.scope() : self.build_model(architecture)
        # Build model with single GPU
        else : self.build_model(architecture)
        # Cache starting weights
        self.initialization_weights = self.model.get_weights()


    #---------------------------------------------#
    #               Class variables               #
    #---------------------------------------------#
    shuffle_batches = True                  # Option whether batch order should be shuffled or not
    initialization_weights = None           # Neural Network model weights for weight reinitialization

    #---------------------------------------------#
    #                Model Creation               #
    #---------------------------------------------#
    def build_model(self, architecture):
        # Assemble the input shape
        input_shape = (None,)
        # Initialize model for 3D data
        if self.three_dim:
            input_shape = (None, None, None, self.channels)
            self.model = architecture.create_model_3D(input_shape=input_shape,
                                                      n_labels=self.classes)
         # Initialize model for 2D data
        else:
             input_shape = (None, None, self.channels)
             self.model = architecture.create_model_2D(input_shape=input_shape,
                                                       n_labels=self.classes)
        # Compile model
        self.model.compile(optimizer=Adam(lr=self.learning_rate),
                           loss=self.loss, metrics=self.metrics)

    #---------------------------------------------#
    #                  Training                   #
    #---------------------------------------------#
    """ Fitting function for the Neural Network model using the provided list of sample indices.

    Args:
        sample_list (list of indices):          A list of sample indicies which will be used for training
        epochs (integer):                       Number of epochs. A single epoch is defined as one iteration through
                                                the complete data set.
        iterations (integer):                   Number of iterations (batches) in a single epoch.
        callbacks (list of Callback classes):   A list of Callback classes for custom evaluation.
        class_weight (dictionary or list):      A list or dictionary of float values to handle class unbalance.
    """
    def train(self, sample_list, epochs=20, iterations=None, callbacks=[],
              class_weight=None):
        # Initialize Keras Data Generator for generating batches
        dataGen = DataGenerator(sample_list, self.preprocessor, training=True,
                                validation=False, shuffle=self.shuffle_batches,
                                iterations=iterations)
        # Run training process with Keras fit
        self.model.fit(dataGen,
                       epochs=epochs,
                       callbacks=callbacks,
                       class_weight=class_weight,
                       workers=self.workers,
                       max_queue_size=self.batch_queue_size)
        # Clean up temporary files if necessary
        if self.preprocessor.prepare_batches or self.preprocessor.prepare_subfunctions:
            self.preprocessor.data_io.batch_cleanup()

    #---------------------------------------------#
    #                 Prediction                  #
    #---------------------------------------------#
    """ Prediction function for the Neural Network model. The fitted model will predict a segmentation
        for the provided list of sample indices.

    Args:
        sample_list (list of indices):  A list of sample indicies for which a segmentation prediction will be computed.
        return_output (boolean):        Parameter which decides, if computed predictions will be output as the return of this
                                        function or if the predictions will be saved with the save_prediction method defined
                                        in the provided Data I/O interface.
        activation_output (boolean):    Parameter which decides, if model output (activation function, normally softmax) will
                                        be saved/outputed (if FALSE) or if the resulting class label (argmax) should be outputed.
    """
    def predict(self, sample_list, return_output=False,
                activation_output=False):
        # Initialize result array for direct output
        if return_output : results = []
        # Iterate over each sample
        for sample in sample_list:
            # Initialize Keras Data Generator for generating batches
            dataGen = DataGenerator([sample], self.preprocessor,
                                    training=False, validation=False,
                                    shuffle=False, iterations=None)
            # Run prediction process with Keras predict
            pred_list = []
            for batch in dataGen:
                pred_batch = self.model.predict_on_batch(batch)
                pred_list.append(pred_batch)
            pred_seg = np.concatenate(pred_list, axis=0)
            # Postprocess prediction
            sampleObj = self.preprocessor.cache.pop(sample)
            pred_seg = self.preprocessor.postprocessing(sampleObj, pred_seg,
                                                        activation_output)
            # Backup predicted segmentation
            if return_output : results.append(pred_seg)
            else :
              sampleObj.add_prediction(pred_seg)
              self.preprocessor.data_io.save_prediction(sampleObj)
            # Clean up temporary files if necessary
            if self.preprocessor.prepare_batches or self.preprocessor.prepare_subfunctions:
                self.preprocessor.data_io.batch_cleanup()
        # Output predictions results if direct output modus is active
        if return_output : return results


    #---------------------------------------------#
    #            Augmentated Prediction           #
    #---------------------------------------------#
    """ Prediction function for the Neural Network model, which utilizes augmentation on prediction data.
        The model will compute multiple predictions for a single image via flipping.

        In contrast to the standard prediction function, this one will always return a list
        of augmentated predictions with acvtivation output for a single sample.

    Args:
        sample (string):                A sample index for which a segmentation prediction will be computed.
    """
    def predict_augmentated(self, sample):
        if self.preprocessor.data_augmentation is None:
            raise ValueError("Inference Augmentation requires a " + \
                             "Data Augmentation class instance!")
        else : data_aug = self.preprocessor.data_augmentation
        # Initialize result array for the augmentated predictions
        results = []
        # Activate augmentation inferene
        data_aug.infaug = True
        if self.three_dim : flip_list = data_aug.infaug_flip_list
        else : flip_list = data_aug.infaug_flip_list[:-1]
        # Compute inference for each flip augmentation / for each axis
        for flip_axis in flip_list:
            # Update flip axis
            data_aug.infaug_flip_current = flip_axis
            # Initialize Keras Data Generator for generating batches
            dataGen = DataGenerator([sample], self.preprocessor,
                                    training=False, validation=False,
                                    shuffle=False, iterations=None)
            # Run prediction process with Keras predict
            pred_list = []
            for batch in dataGen:
                pred_batch = self.model.predict_on_batch(batch)
                pred_list.append(pred_batch)
            pred_seg = np.concatenate(pred_list, axis=0)
            # Postprocess prediction
            sampleObj = self.preprocessor.cache.pop(sample)
            pred_seg = self.preprocessor.postprocessing(sampleObj, pred_seg,
                                                        activation_output=True)
            # Backup predicted segmentation for current augmentation
            results.append(pred_seg)
        # Reset inference augmentation modus
        data_aug.infaug = False
        data_aug.infaug_flip_current = None
        # Return result array
        return results

    #---------------------------------------------#
    #                 Evaluation                  #
    #---------------------------------------------#
    """ Evaluation function for the Neural Network model using the provided lists of sample indices
        for training and validation. It is also possible to pass custom Callback classes in order to
        obtain more information.

    Args:
        training_samples (list of indices):     A list of sample indicies which will be used for training
        validation_samples (list of indices):   A list of sample indicies which will be used for validation
        epochs (integer):                       Number of epochs. A single epoch is defined as one iteration through the complete data set.
        iterations (integer):                   Number of iterations (batches) in a single epoch.
        callbacks (list of Callback classes):   A list of Callback classes for custom evaluation
    Return:
        history (Keras history object):         Gathered fitting information and evaluation results of the validation
    """
    # Evaluate the Neural Network model using the MIScnn pipeline
<<<<<<< HEAD
    def evaluate(self, training_samples, validation_samples, epochs=20,evaluation_path="evaluation", 
                 iterations=None, callbacks=[]):
=======
    def evaluate(self, training_samples, validation_samples, epochs=20,
                 iterations=None, callbacks=[], class_weight=None):
>>>>>>> 0bd486d8
        # Initialize a Keras Data Generator for generating Training data
        dataGen_training = DataGenerator(training_samples, self.preprocessor,
                                         training=True, validation=False,
                                         shuffle=self.shuffle_batches,
                                         iterations=iterations)
        # Initialize a Keras Data Generator for generating Validation data
        dataGen_validation = DataGenerator(validation_samples,
                                           self.preprocessor,
                                           training=True, validation=True,
                                           shuffle=self.shuffle_batches)
        print("constructed data generation")
        # Run training & validation process with the Keras fit
        history = self.model.fit(dataGen_training,
                                 validation_data=dataGen_validation,
                                 callbacks=callbacks,
                                 epochs=epochs,
                                 class_weight=class_weight,
                                 workers=self.workers,
                                 max_queue_size=self.batch_queue_size)
        # Clean up temporary files if necessary
        if self.preprocessor.prepare_batches or self.preprocessor.prepare_subfunctions:
            self.preprocessor.data_io.batch_cleanup()
        # Return the training & validation history
        return history

    #---------------------------------------------#
    #               Model Management              #
    #---------------------------------------------#
    def reset(self):
        self.reset_weights()
        self.model.compile(optimizer=Adam(lr=self.learning_rate),
                           loss=self.loss, metrics=self.metrics)
   
    def copy(self):
        new_model = Neural_Network(self.preprocessor, self.architecture, self.loss, copy.deepcopy(self.metrics), 
            self.learning_rate, self.batch_queue_size, self.workers, False) #assume multi_gpu false because mirroring wqould be expensive with multiple models
        new_model.model.set_weights(self.model.get_weights())
        return new_model
    
    # Re-initialize model weights
    def reset_weights(self):
        self.model.set_weights(self.initialization_weights)

    # Dump model to file
    def dump(self, file_path):
        self.model.save(file_path)

    # Load model from file
    def load(self, file_path, custom_objects={}):
        # Create model input path
        self.model = load_model(file_path, custom_objects, compile=False)
        # Compile model
        self.model.compile(optimizer=Adam(lr=self.learning_rate),
                           loss=self.loss, metrics=self.metrics)<|MERGE_RESOLUTION|>--- conflicted
+++ resolved
@@ -249,13 +249,8 @@
         history (Keras history object):         Gathered fitting information and evaluation results of the validation
     """
     # Evaluate the Neural Network model using the MIScnn pipeline
-<<<<<<< HEAD
-    def evaluate(self, training_samples, validation_samples, epochs=20,evaluation_path="evaluation", 
-                 iterations=None, callbacks=[]):
-=======
     def evaluate(self, training_samples, validation_samples, epochs=20,
                  iterations=None, callbacks=[], class_weight=None):
->>>>>>> 0bd486d8
         # Initialize a Keras Data Generator for generating Training data
         dataGen_training = DataGenerator(training_samples, self.preprocessor,
                                          training=True, validation=False,
